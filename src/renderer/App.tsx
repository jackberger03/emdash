--- conflicted
+++ resolved
@@ -24,18 +24,16 @@
 import RightSidebar from './components/RightSidebar';
 import { type Provider } from './types';
 import { type LinearIssueSummary } from './types/linear';
-<<<<<<< HEAD
 import { type GitHubIssueSummary } from './types/github';
 import { type Workspace, type WorkspaceMetadata } from './types/chat';
 import { providerMeta, type UiProvider } from './providers/meta';
-=======
->>>>>>> 97a66639
 import { ResizablePanelGroup, ResizablePanel, ResizableHandle } from './components/ui/resizable';
 import { loadPanelSizes, savePanelSizes } from './lib/persisted-layout';
 import type { ImperativePanelHandle } from 'react-resizable-panels';
 import SettingsModal from './components/SettingsModal';
-<<<<<<< HEAD
 import type { PullRequestSummary } from './hooks/usePullRequests';
+import CommandPalette from './components/CommandPalette';
+import { useKeyboardShortcuts } from './hooks/useKeyboardShortcuts';
 
 const sanitizeWorkspaceName = (input: string) =>
   input
@@ -44,11 +42,8 @@
     .replace(/\s+/g, '-')
     .replace(/[^a-z0-9-]/g, '')
     .replace(/-+/g, '-')
-    .replace(/^-+|-+$/g, '')
+    .replace(/^-+|-+$/g, '-')
     .slice(0, 64);
-=======
-import CommandPalette from './components/CommandPalette';
-import { useKeyboardShortcuts } from './hooks/useKeyboardShortcuts';
 
 interface AppKeyboardShortcutsProps {
   showCommandPalette: boolean;
@@ -58,7 +53,6 @@
   handleCloseCommandPalette: () => void;
   handleCloseSettings: () => void;
 }
->>>>>>> 97a66639
 
 const AppKeyboardShortcuts: React.FC<AppKeyboardShortcutsProps> = ({
   showCommandPalette,
@@ -140,70 +134,6 @@
       onGoHome={handleGoHome}
       onOpenProject={handleOpenProject}
     />
-  );
-};
-
-const LeftSidebarHoverTrigger: React.FC = () => {
-  const { open, setOpen } = useSidebar();
-  const [isHoveringTrigger, setIsHoveringTrigger] = useState(false);
-  const [isHoveringSidebar, setIsHoveringSidebar] = useState(false);
-  const [isPinned, setIsPinned] = useState(false);
-  const openedByHoverRef = useRef(false);
-  const prevOpenRef = useRef(open);
-
-  // Detect manual toggle (keyboard shortcut or button)
-  useEffect(() => {
-    const wasOpen = prevOpenRef.current;
-    const isOpen = open;
-
-    // Manual toggle detected - pin it
-    if (wasOpen !== isOpen && !openedByHoverRef.current) {
-      setIsPinned(true);
-      openedByHoverRef.current = false;
-    }
-
-    prevOpenRef.current = isOpen;
-  }, [open]);
-
-  // Auto-expand when hovering trigger zone (only if not pinned)
-  useEffect(() => {
-    if (isHoveringTrigger && !open && !isPinned) {
-      openedByHoverRef.current = true;
-      setIsPinned(false);
-      setOpen(true);
-    }
-  }, [isHoveringTrigger, open, isPinned, setOpen]);
-
-  // Auto-collapse when leaving (only if opened by hover and not pinned)
-  useEffect(() => {
-    if (!isHoveringTrigger && !isHoveringSidebar && open && openedByHoverRef.current && !isPinned) {
-      const timeout = setTimeout(() => {
-        if (!isHoveringTrigger && !isHoveringSidebar && openedByHoverRef.current && !isPinned) {
-          openedByHoverRef.current = false;
-          setOpen(false);
-        }
-      }, 800);
-      return () => clearTimeout(timeout);
-    }
-  }, [isHoveringTrigger, isHoveringSidebar, open, isPinned, setOpen]);
-
-  return (
-    <>
-      {/* Hover trigger zone - invisible strip on left edge */}
-      <div
-        className="fixed left-0 top-[var(--tb)] z-40 h-[calc(100vh-var(--tb))] w-2"
-        onMouseEnter={() => setIsHoveringTrigger(true)}
-        onMouseLeave={() => setIsHoveringTrigger(false)}
-      />
-      {/* Sidebar hover detection zone */}
-      {open && (
-        <div
-          className="fixed left-0 top-[var(--tb)] z-30 h-[calc(100vh-var(--tb))] w-64"
-          onMouseEnter={() => setIsHoveringSidebar(true)}
-          onMouseLeave={() => setIsHoveringSidebar(false)}
-        />
-      )}
-    </>
   );
 };
 
@@ -1329,7 +1259,6 @@
     });
   };
 
-<<<<<<< HEAD
   // Track all workspaces that have been activated to keep their ChatInterfaces alive
   const [activatedWorkspaces, setActivatedWorkspaces] = useState<Set<string>>(new Set());
 
@@ -1356,31 +1285,6 @@
     });
     return cache;
   }, [projects]);
-=======
-  const handleDeleteProject = async (project: Project) => {
-    try {
-      const res = await window.electronAPI.deleteProject(project.id);
-      if (!res?.success) throw new Error(res?.error || 'Failed to delete project');
-
-      setProjects((prev) => prev.filter((p) => p.id !== project.id));
-      if (selectedProject?.id === project.id) {
-        setSelectedProject(null);
-        setActiveWorkspace(null);
-        setShowHomeView(true);
-      }
-      toast({ title: 'Project deleted', description: `"${project.name}" was removed.` });
-    } catch (err) {
-      const { log } = await import('./lib/logger');
-      log.error('Delete project failed:', err as any);
-      toast({
-        title: 'Error',
-        description:
-          err instanceof Error ? err.message : 'Could not delete project. See console for details.',
-        variant: 'destructive',
-      });
-    }
-  };
->>>>>>> 97a66639
 
   const renderMainContent = () => {
     if (showHomeView) {
@@ -1493,11 +1397,7 @@
               onDeleteWorkspace={handleDeleteWorkspace}
               onDeleteProject={handleDeleteProject}
               isCreatingWorkspace={isCreatingWorkspace}
-<<<<<<< HEAD
               onCheckoutPullRequest={handleCheckoutPullRequest}
-=======
-              onDeleteProject={handleDeleteProject}
->>>>>>> 97a66639
             />
           )}
         </div>
@@ -1559,17 +1459,11 @@
             onCollapsedChange={handleRightSidebarCollapsedChange}
             setCollapsedRef={rightSidebarSetCollapsedRef}
           />
-<<<<<<< HEAD
-          <SidebarHotkeys />
-          <LeftSidebarHoverTrigger />
-          <Titlebar onToggleSettings={handleToggleSettings} isSettingsOpen={showSettings} />
-=======
           <Titlebar
             onToggleSettings={handleToggleSettings}
             isSettingsOpen={showSettings}
             currentPath={activeWorkspace?.path || selectedProject?.path || null}
           />
->>>>>>> 97a66639
           <div className="flex flex-1 overflow-hidden pt-[var(--tb)]">
             <ResizablePanelGroup
               direction="horizontal"
