import React, { useState, useEffect } from "react";
import { Button } from "./components/ui/button";

import { FolderOpen } from "lucide-react";
import LeftSidebar from "./components/LeftSidebar";
import ProjectMainView from "./components/ProjectMainView";
import WorkspaceModal from "./components/WorkspaceModal";
import ChatInterface from "./components/ChatInterface";
import { Toaster } from "./components/ui/toaster";
import RequirementsNotice from "./components/RequirementsNotice";
import { useToast } from "./hooks/use-toast";
import { useGithubAuth } from "./hooks/useGithubAuth";
import emdashLogo from "../assets/images/emdash/emdash_logo.svg";
import Titlebar from "./components/titlebar/Titlebar";
import { SidebarProvider, useSidebar } from "./components/ui/sidebar";
<<<<<<< HEAD

const SidebarHotkeys: React.FC = () => {
  const { toggle } = useSidebar();
=======
import { RightSidebarProvider, useRightSidebar } from "./components/ui/right-sidebar";
import RightSidebar from "./components/RightSidebar";

const SidebarHotkeys: React.FC = () => {
  const { toggle: toggleLeftSidebar } = useSidebar();
  const { toggle: toggleRightSidebar } = useRightSidebar();
>>>>>>> 94017002

  useEffect(() => {
    if (typeof window === "undefined") return undefined;
    const handler = (event: KeyboardEvent) => {
      if ((event.metaKey || event.ctrlKey) && event.key.toLowerCase() === "b") {
        event.preventDefault();
<<<<<<< HEAD
        toggle();
=======
        toggleLeftSidebar();
      }

      const isRightPanelHotkey =
        event.key === "." || event.code?.toLowerCase() === "period";

      if ((event.metaKey || event.ctrlKey) && isRightPanelHotkey) {
        event.preventDefault();
        toggleRightSidebar();
>>>>>>> 94017002
      }
    };

    window.addEventListener("keydown", handler);
    return () => window.removeEventListener("keydown", handler);
<<<<<<< HEAD
  }, [toggle]);
=======
  }, [toggleLeftSidebar, toggleRightSidebar]);
>>>>>>> 94017002

  return null;
};

interface Project {
  id: string;
  name: string;
  path: string;
  gitInfo: {
    isGitRepo: boolean;
    remote?: string;
    branch?: string;
  };
  githubInfo?: {
    repository: string;
    connected: boolean;
  };
  workspaces?: Workspace[];
}

interface Workspace {
  id: string;
  name: string;
  branch: string;
  path: string;
  status: "active" | "idle" | "running";
  agentId?: string;
}

const TITLEBAR_HEIGHT = "36px";

const App: React.FC = () => {
  const { toast } = useToast();
  const [version, setVersion] = useState<string>("");
  const [platform, setPlatform] = useState<string>("");
  const {
    installed: ghInstalled,
    authenticated: isAuthenticated,
    user,
    isLoading,
    login: handleGitHubAuth,
    logout: handleLogout,
    checkStatus,
  } = useGithubAuth();
  const [projects, setProjects] = useState<Project[]>([]);
  const [selectedProject, setSelectedProject] = useState<Project | null>(null);
  const [showWorkspaceModal, setShowWorkspaceModal] = useState<boolean>(false);
  const [showHomeView, setShowHomeView] = useState<boolean>(true);
  const [isCreatingWorkspace, setIsCreatingWorkspace] =
    useState<boolean>(false);
  const [activeWorkspace, setActiveWorkspace] = useState<Workspace | null>(
    null
  );
  const [isCodexInstalled, setIsCodexInstalled] = useState<boolean | null>(null);
  const [isClaudeInstalled, setIsClaudeInstalled] = useState<boolean | null>(null);
  const showGithubRequirement = !ghInstalled || !isAuthenticated;
  // Show agent requirements block if none of the supported CLIs are detected locally.
  // We only actively detect Codex and Claude Code; Factory (Droid) docs are shown as an alternative.
  const showAgentRequirement = (isCodexInstalled === false) && (isClaudeInstalled === false);

  // Persist and apply custom project order (by id)
  const ORDER_KEY = "sidebarProjectOrder";
  const applyProjectOrder = (list: Project[]) => {
    try {
      const raw = localStorage.getItem(ORDER_KEY);
      if (!raw) return list;
      const order: string[] = JSON.parse(raw);
      const indexOf = (id: string) => {
        const idx = order.indexOf(id);
        return idx === -1 ? Number.MAX_SAFE_INTEGER : idx;
      };
      return [...list].sort((a, b) => indexOf(a.id) - indexOf(b.id));
    } catch {
      return list;
    }
  };
  const saveProjectOrder = (list: Project[]) => {
    try {
      const ids = list.map((p) => p.id);
      localStorage.setItem(ORDER_KEY, JSON.stringify(ids));
    } catch {}
  };

  useEffect(() => {
    const loadAppData = async () => {
      try {
        const [appVersion, appPlatform, projects] = await Promise.all([
          window.electronAPI.getVersion(),
          window.electronAPI.getPlatform(),
          window.electronAPI.getProjects(),
        ]);

        setVersion(appVersion);
        setPlatform(appPlatform);
        setProjects(applyProjectOrder(projects));

        // Non-blocking: refresh GH status via hook
        checkStatus();

        const projectsWithWorkspaces = await Promise.all(
          projects.map(async (project) => {
            const workspaces = await window.electronAPI.getWorkspaces(
              project.id
            );
            return { ...project, workspaces };
          })
        );
        const ordered = applyProjectOrder(projectsWithWorkspaces);
        setProjects(ordered);

        const codexStatus = await window.electronAPI.codexCheckInstallation();
        if (codexStatus.success) {
          setIsCodexInstalled(codexStatus.isInstalled ?? false);
        } else {
          setIsCodexInstalled(false);
          console.error("Failed to check Codex CLI installation:", codexStatus.error);
        }

        // Best-effort: detect Claude Code CLI presence
        try {
          const claude = await (window as any).electronAPI.agentCheckInstallation?.('claude');
          setIsClaudeInstalled(!!claude?.isInstalled);
        } catch {
          setIsClaudeInstalled(false);
        }
      } catch (error) {
        console.error("Failed to load app data:", error);
      }
    };

    loadAppData();
  }, []);

  // handleGitHubAuth, handleLogout come from hook; toasts handled by callers as needed

  const handleOpenProject = async () => {
    try {
      const result = await window.electronAPI.openProject();
      if (result.success && result.path) {
        try {
          const gitInfo = await window.electronAPI.getGitInfo(result.path);
          if (gitInfo.isGitRepo) {
            if (isAuthenticated) {
              const githubInfo = await window.electronAPI.connectToGitHub(
                result.path
              );
              if (githubInfo.success) {
                const projectName =
                  result.path.split("/").pop() || "Unknown Project";
                const newProject: Project = {
                  id: Date.now().toString(),
                  name: projectName,
                  path: result.path,
                  gitInfo: {
                    isGitRepo: true,
                    remote: gitInfo.remote || undefined,
                    branch: gitInfo.branch || undefined,
                  },
                  githubInfo: {
                    repository: githubInfo.repository || "",
                    connected: true,
                  },
                  workspaces: [],
                };

                // Save to database
                const saveResult = await window.electronAPI.saveProject(
                  newProject
                );
                if (saveResult.success) {
                  setProjects((prev) => [...prev, newProject]);
                  setSelectedProject(newProject);
                } else {
                  console.error("Failed to save project:", saveResult.error);
                }
                // alert(`✅ Project connected to GitHub!\n\nRepository: ${githubInfo.repository}\nBranch: ${githubInfo.branch}\nPath: ${result.path}`);
              } else {
                const updateHint =
                  platform === "darwin"
                    ? "Tip: Update GitHub CLI with: brew upgrade gh — then restart emdash."
                    : platform === "win32"
                    ? "Tip: Update GitHub CLI with: winget upgrade GitHub.cli — then restart emdash."
                    : "Tip: Update GitHub CLI via your package manager (e.g., apt/dnf) and restart emdash.";
                toast({
                  title: "GitHub Connection Failed",
                  description: `Git repository detected but couldn't connect to GitHub: ${githubInfo.error}\n\n${updateHint}`,
                  variant: "destructive",
                });
              }
            } else {
              // User not authenticated - still save the project
              const projectName =
                result.path.split("/").pop() || "Unknown Project";
              const newProject: Project = {
                id: Date.now().toString(),
                name: projectName,
                path: result.path,
                gitInfo: {
                  isGitRepo: true,
                  remote: gitInfo.remote || undefined,
                  branch: gitInfo.branch || undefined,
                },
                githubInfo: {
                  repository: "",
                  connected: false,
                },
                workspaces: [],
              };

              // Save to database
              const saveResult = await window.electronAPI.saveProject(
                newProject
              );
              if (saveResult.success) {
                setProjects((prev) => [...prev, newProject]);
                setSelectedProject(newProject);
              } else {
                console.error("Failed to save project:", saveResult.error);
              }
            }
          } else {
            // Not a Git repository
            toast({
              title: "Project Opened",
              description: `This directory is not a Git repository. Path: ${result.path}`,
              variant: "destructive",
            });
          }
        } catch (error) {
          console.error("Git detection error:", error);
          toast({
            title: "Project Opened",
            description: `Could not detect Git information. Path: ${result.path}`,
            variant: "destructive",
          });
        }
      } else if (result.error) {
        toast({
          title: "Failed to Open Project",
          description: result.error,
          variant: "destructive",
        });
      }
    } catch (error) {
      console.error("Open project error:", error);
      toast({
        title: "Failed to Open Project",
        description: "Please check the console for details.",
        variant: "destructive",
      });
    }
  };

  const handleCreateWorkspace = async (workspaceName: string) => {
    if (!selectedProject) return;

    setIsCreatingWorkspace(true);
    try {
      // Create Git worktree
      const worktreeResult = await window.electronAPI.worktreeCreate({
        projectPath: selectedProject.path,
        workspaceName,
        projectId: selectedProject.id,
      });

      if (!worktreeResult.success) {
        throw new Error(worktreeResult.error || "Failed to create worktree");
      }

      const worktree = worktreeResult.worktree;

      const newWorkspace: Workspace = {
        id: worktree.id,
        name: workspaceName,
        branch: worktree.branch,
        path: worktree.path,
        status: "idle",
      };

      // Save workspace to database
      const saveResult = await window.electronAPI.saveWorkspace({
        ...newWorkspace,
        projectId: selectedProject.id,
      });

      if (saveResult.success) {
        setProjects((prev) =>
          prev.map((project) =>
            project.id === selectedProject.id
              ? {
                  ...project,
                  workspaces: [...(project.workspaces || []), newWorkspace],
                }
              : project
          )
        );

        setSelectedProject((prev) =>
          prev
            ? {
                ...prev,
                workspaces: [...(prev.workspaces || []), newWorkspace],
              }
            : null
        );

        toast({
          title: "Workspace Created",
          description: `"${workspaceName}" workspace created successfully!`,
        });
      } else {
        console.error("Failed to save workspace:", saveResult.error);
        toast({
          title: "Error",
          description:
            "Failed to create workspace. Please check the console for details.",
        });
      }
    } catch (error) {
      console.error("Failed to create workspace:", error);
      toast({
        title: "Error",
        description: (error as Error)?.message ||
          "Failed to create workspace. Please check the console for details.",
      });
    } finally {
      setIsCreatingWorkspace(false);
    }
  };

  const handleGoHome = () => {
    setSelectedProject(null);
    setShowHomeView(true);
    setActiveWorkspace(null);
  };

  const handleSelectProject = (project: Project) => {
    setSelectedProject(project);
    setShowHomeView(false);
    setActiveWorkspace(null);
  };

  const handleSelectWorkspace = (workspace: Workspace) => {
    setActiveWorkspace(workspace);
  };

  const handleDeleteWorkspace = async (
    targetProject: Project,
    workspace: Workspace
  ) => {
    try {
      try {
        if (workspace.agentId) {
          const agentRemoval = await window.electronAPI.codexRemoveAgent(
            workspace.id
          );
          if (!agentRemoval.success) {
            console.warn(
              "codexRemoveAgent reported failure:",
              agentRemoval.error
            );
          }
        }
      } catch (agentError) {
        console.warn("Failed to remove agent before deleting workspace:", agentError);
      }

      const removeResult = await window.electronAPI.worktreeRemove({
        projectPath: targetProject.path,
        worktreeId: workspace.id,
        worktreePath: workspace.path,
        branch: workspace.branch,
      });
      if (!removeResult.success) {
        throw new Error(removeResult.error || "Failed to remove worktree");
      }

      const result = await window.electronAPI.deleteWorkspace(workspace.id);
      if (!result.success) {
        throw new Error(result.error || "Failed to delete workspace");
      }

      setProjects((prev) =>
        prev.map((project) =>
          project.id === targetProject.id
            ? {
                ...project,
                workspaces: (project.workspaces || []).filter(
                  (w) => w.id !== workspace.id
                ),
              }
            : project
        )
      );

      setSelectedProject((prev) =>
        prev && prev.id === targetProject.id
          ? {
              ...prev,
              workspaces: (prev.workspaces || []).filter(
                (w) => w.id !== workspace.id
              ),
            }
          : prev
      );

      if (activeWorkspace?.id === workspace.id) {
        setActiveWorkspace(null);
      }

      toast({
        title: "Workspace deleted",
        description: `"${workspace.name}" was removed.`,
      });
    } catch (error) {
      console.error("Failed to delete workspace:", error);
      toast({
        title: "Error",
        description:
          error instanceof Error
            ? error.message
            : "Could not delete workspace. Check the console for details.",
        variant: "destructive",
      });
    }
  };

  const handleReorderProjects = (sourceId: string, targetId: string) => {
    setProjects((prev) => {
      const list = [...prev];
      const fromIdx = list.findIndex((p) => p.id === sourceId);
      const toIdx = list.findIndex((p) => p.id === targetId);
      if (fromIdx === -1 || toIdx === -1 || fromIdx === toIdx) return prev;
      const [moved] = list.splice(fromIdx, 1);
      list.splice(toIdx, 0, moved);
      saveProjectOrder(list);
      return list;
    });
  };

  const needsGhInstall = !ghInstalled;
  const needsGhAuth = ghInstalled && !isAuthenticated;

  const handleReorderProjectsFull = (newOrder: Project[]) => {
    setProjects(() => {
      const list = [...newOrder];
      saveProjectOrder(list);
      return list;
    });
  };

  const renderMainContent = () => {
    if (showHomeView) {
      return (
        <div className="flex-1 bg-background text-foreground overflow-y-auto">
          <div className="container mx-auto px-4 py-8 flex flex-col justify-center min-h-full">
            <div className="text-center mb-12">
              <div className="flex items-center justify-center mb-4">
                <div className="logo-shimmer-container">
                  <img
                    src={emdashLogo}
                    alt="emdash"
                    className="logo-shimmer-image"
                  />
                  <span
                    className="logo-shimmer-overlay"
                    aria-hidden="true"
                    style={{
                      WebkitMaskImage: `url(${emdashLogo})`,
                      maskImage: `url(${emdashLogo})`,
                      WebkitMaskRepeat: "no-repeat",
                      maskRepeat: "no-repeat",
                      WebkitMaskSize: "contain",
                      maskSize: "contain",
                      WebkitMaskPosition: "center",
                      maskPosition: "center",
                    }}
                  />
                </div>
              </div>
              <p className="text-sm sm:text-base text-gray-700 text-muted-foreground mb-6">
                Run multiple Coding Agents in parallel
              </p>
              <RequirementsNotice
                showGithubRequirement={showGithubRequirement}
                needsGhInstall={needsGhInstall}
                needsGhAuth={needsGhAuth}
                showAgentRequirement={showAgentRequirement}
              />
            </div>

            <div className="flex flex-col sm:flex-row gap-4 justify-center mb-8">
              <Button
                onClick={handleOpenProject}
                size="lg"
                className="min-w-[200px] bg-black text-white hover:bg-gray-800 hover:text-white border-black"
              >
                <FolderOpen className="mr-2 h-5 w-5" />
                Open Project
              </Button>
            </div>

            {null}
          </div>
        </div>
      );
    }
<<<<<<< HEAD

    if (selectedProject) {
      return (
        <div className="flex-1 flex bg-background text-foreground overflow-hidden">
          <div className="flex-1 min-h-0 overflow-hidden flex flex-col">
            {activeWorkspace ? (
              <ChatInterface
                workspace={activeWorkspace}
                projectName={selectedProject.name}
                className="h-full"
              />
            ) : (
              <ProjectMainView
                project={selectedProject}
                onCreateWorkspace={() => setShowWorkspaceModal(true)}
                activeWorkspace={activeWorkspace}
                onSelectWorkspace={handleSelectWorkspace}
                onDeleteWorkspace={handleDeleteWorkspace}
                isCreatingWorkspace={isCreatingWorkspace}
              />
            )}
          </div>

          {activeWorkspace && (
            <div className="w-80 border-l border-gray-200 dark:border-gray-700 bg-gray-50 dark:bg-gray-900 flex flex-col h-full max-h-full">
              <FileChangesPanel
                workspaceId={activeWorkspace.path}
                className="flex-1 min-h-0"
              />
              <WorkspaceTerminalPanel
                workspace={activeWorkspace}
                className="flex-1 min-h-0"
              />
            </div>
=======

    if (selectedProject) {
      return (
        <div className="flex-1 min-h-0 overflow-hidden flex flex-col">
          {activeWorkspace ? (
            <ChatInterface
              workspace={activeWorkspace}
              projectName={selectedProject.name}
              className="flex-1 min-h-0"
            />
          ) : (
            <ProjectMainView
              project={selectedProject}
              onCreateWorkspace={() => setShowWorkspaceModal(true)}
              activeWorkspace={activeWorkspace}
              onSelectWorkspace={handleSelectWorkspace}
              onDeleteWorkspace={handleDeleteWorkspace}
              isCreatingWorkspace={isCreatingWorkspace}
            />
>>>>>>> 94017002
          )}
        </div>
      );
    }

    return (
      <div className="flex-1 bg-background text-foreground overflow-y-auto">
<<<<<<< HEAD
        <div className="container mx-auto px-4 py-8 flex flex-col justify-center min-h-screen">
=======
        <div className="container mx-auto px-4 py-8 flex flex-col justify-center min-h-full">
>>>>>>> 94017002
          <div className="text-center mb-12">
            <div className="flex items-center justify-center mb-4">
              <img
                src={emdashLogo}
                alt="emdash"
                className="h-16"
              />
            </div>
            <p className="text-sm sm:text-base text-gray-700 text-muted-foreground mb-6">
              Run multiple Coding Agents in parallel
            </p>
            <RequirementsNotice
              showGithubRequirement={showGithubRequirement}
              needsGhInstall={needsGhInstall}
              needsGhAuth={needsGhAuth}
              showAgentRequirement={showAgentRequirement}
            />
          </div>

          <div className="flex flex-col sm:flex-row gap-4 justify-center mb-8">
            <Button
              onClick={handleOpenProject}
              size="lg"
              className="min-w-[200px] bg-black text-white hover:bg-gray-800 hover:text-white border-black"
            >
              <FolderOpen className="mr-2 h-5 w-5" />
              Open Project
            </Button>
          </div>

          {null}
        </div>
      </div>
    );
  };

  return (
<<<<<<< HEAD
    <SidebarProvider>
      <SidebarHotkeys />
      <Titlebar />
      <div className="mt-9 flex h-[calc(100vh-36px)] w-full bg-background text-foreground overflow-hidden">
        <LeftSidebar
          projects={projects}
          selectedProject={selectedProject}
          onSelectProject={handleSelectProject}
          onGoHome={handleGoHome}
          onSelectWorkspace={handleSelectWorkspace}
          activeWorkspace={activeWorkspace || undefined}
          onReorderProjects={handleReorderProjects}
          onReorderProjectsFull={handleReorderProjectsFull}
          githubInstalled={ghInstalled}
          githubAuthenticated={isAuthenticated}
          githubUser={user}
        />

        <div className="flex-1 overflow-hidden flex flex-col">
          {renderMainContent()}
        </div>
      </div>
      <WorkspaceModal
        isOpen={showWorkspaceModal}
        onClose={() => setShowWorkspaceModal(false)}
        onCreateWorkspace={handleCreateWorkspace}
        projectName={selectedProject?.name || ""}
        defaultBranch={selectedProject?.gitInfo.branch || "main"}
        existingNames={(selectedProject?.workspaces || []).map((w) => w.name)}
      />
      <Toaster />
    </SidebarProvider>
=======
    <div
      className="flex h-[100dvh] w-full flex-col bg-background text-foreground"
      style={{ "--tb": TITLEBAR_HEIGHT } as React.CSSProperties}
    >
      <SidebarProvider>
        <RightSidebarProvider>
          <SidebarHotkeys />
          <Titlebar />
          <div className="flex flex-1 overflow-hidden pt-[var(--tb)]">
            <LeftSidebar
              projects={projects}
              selectedProject={selectedProject}
              onSelectProject={handleSelectProject}
              onGoHome={handleGoHome}
            onSelectWorkspace={handleSelectWorkspace}
            activeWorkspace={activeWorkspace || undefined}
            onReorderProjects={handleReorderProjects}
            onReorderProjectsFull={handleReorderProjectsFull}
            githubInstalled={ghInstalled}
            githubAuthenticated={isAuthenticated}
            githubUser={user}
          />

            <div className="flex-1 overflow-hidden flex flex-col bg-background text-foreground">
              {renderMainContent()}
            </div>
            <RightSidebar workspace={activeWorkspace} />
          </div>
          <WorkspaceModal
            isOpen={showWorkspaceModal}
            onClose={() => setShowWorkspaceModal(false)}
            onCreateWorkspace={handleCreateWorkspace}
            projectName={selectedProject?.name || ""}
            defaultBranch={selectedProject?.gitInfo.branch || "main"}
            existingNames={(selectedProject?.workspaces || []).map((w) => w.name)}
          />
          <Toaster />
        </RightSidebarProvider>
      </SidebarProvider>
    </div>
>>>>>>> 94017002
  );
};

export default App;<|MERGE_RESOLUTION|>--- conflicted
+++ resolved
@@ -13,27 +13,18 @@
 import emdashLogo from "../assets/images/emdash/emdash_logo.svg";
 import Titlebar from "./components/titlebar/Titlebar";
 import { SidebarProvider, useSidebar } from "./components/ui/sidebar";
-<<<<<<< HEAD
-
-const SidebarHotkeys: React.FC = () => {
-  const { toggle } = useSidebar();
-=======
 import { RightSidebarProvider, useRightSidebar } from "./components/ui/right-sidebar";
 import RightSidebar from "./components/RightSidebar";
 
 const SidebarHotkeys: React.FC = () => {
   const { toggle: toggleLeftSidebar } = useSidebar();
   const { toggle: toggleRightSidebar } = useRightSidebar();
->>>>>>> 94017002
 
   useEffect(() => {
     if (typeof window === "undefined") return undefined;
     const handler = (event: KeyboardEvent) => {
       if ((event.metaKey || event.ctrlKey) && event.key.toLowerCase() === "b") {
         event.preventDefault();
-<<<<<<< HEAD
-        toggle();
-=======
         toggleLeftSidebar();
       }
 
@@ -43,17 +34,12 @@
       if ((event.metaKey || event.ctrlKey) && isRightPanelHotkey) {
         event.preventDefault();
         toggleRightSidebar();
->>>>>>> 94017002
       }
     };
 
     window.addEventListener("keydown", handler);
     return () => window.removeEventListener("keydown", handler);
-<<<<<<< HEAD
-  }, [toggle]);
-=======
   }, [toggleLeftSidebar, toggleRightSidebar]);
->>>>>>> 94017002
 
   return null;
 };
@@ -561,42 +547,6 @@
         </div>
       );
     }
-<<<<<<< HEAD
-
-    if (selectedProject) {
-      return (
-        <div className="flex-1 flex bg-background text-foreground overflow-hidden">
-          <div className="flex-1 min-h-0 overflow-hidden flex flex-col">
-            {activeWorkspace ? (
-              <ChatInterface
-                workspace={activeWorkspace}
-                projectName={selectedProject.name}
-                className="h-full"
-              />
-            ) : (
-              <ProjectMainView
-                project={selectedProject}
-                onCreateWorkspace={() => setShowWorkspaceModal(true)}
-                activeWorkspace={activeWorkspace}
-                onSelectWorkspace={handleSelectWorkspace}
-                onDeleteWorkspace={handleDeleteWorkspace}
-                isCreatingWorkspace={isCreatingWorkspace}
-              />
-            )}
-          </div>
-
-          {activeWorkspace && (
-            <div className="w-80 border-l border-gray-200 dark:border-gray-700 bg-gray-50 dark:bg-gray-900 flex flex-col h-full max-h-full">
-              <FileChangesPanel
-                workspaceId={activeWorkspace.path}
-                className="flex-1 min-h-0"
-              />
-              <WorkspaceTerminalPanel
-                workspace={activeWorkspace}
-                className="flex-1 min-h-0"
-              />
-            </div>
-=======
 
     if (selectedProject) {
       return (
@@ -616,7 +566,6 @@
               onDeleteWorkspace={handleDeleteWorkspace}
               isCreatingWorkspace={isCreatingWorkspace}
             />
->>>>>>> 94017002
           )}
         </div>
       );
@@ -624,11 +573,7 @@
 
     return (
       <div className="flex-1 bg-background text-foreground overflow-y-auto">
-<<<<<<< HEAD
-        <div className="container mx-auto px-4 py-8 flex flex-col justify-center min-h-screen">
-=======
         <div className="container mx-auto px-4 py-8 flex flex-col justify-center min-h-full">
->>>>>>> 94017002
           <div className="text-center mb-12">
             <div className="flex items-center justify-center mb-4">
               <img
@@ -666,40 +611,6 @@
   };
 
   return (
-<<<<<<< HEAD
-    <SidebarProvider>
-      <SidebarHotkeys />
-      <Titlebar />
-      <div className="mt-9 flex h-[calc(100vh-36px)] w-full bg-background text-foreground overflow-hidden">
-        <LeftSidebar
-          projects={projects}
-          selectedProject={selectedProject}
-          onSelectProject={handleSelectProject}
-          onGoHome={handleGoHome}
-          onSelectWorkspace={handleSelectWorkspace}
-          activeWorkspace={activeWorkspace || undefined}
-          onReorderProjects={handleReorderProjects}
-          onReorderProjectsFull={handleReorderProjectsFull}
-          githubInstalled={ghInstalled}
-          githubAuthenticated={isAuthenticated}
-          githubUser={user}
-        />
-
-        <div className="flex-1 overflow-hidden flex flex-col">
-          {renderMainContent()}
-        </div>
-      </div>
-      <WorkspaceModal
-        isOpen={showWorkspaceModal}
-        onClose={() => setShowWorkspaceModal(false)}
-        onCreateWorkspace={handleCreateWorkspace}
-        projectName={selectedProject?.name || ""}
-        defaultBranch={selectedProject?.gitInfo.branch || "main"}
-        existingNames={(selectedProject?.workspaces || []).map((w) => w.name)}
-      />
-      <Toaster />
-    </SidebarProvider>
-=======
     <div
       className="flex h-[100dvh] w-full flex-col bg-background text-foreground"
       style={{ "--tb": TITLEBAR_HEIGHT } as React.CSSProperties}
@@ -740,7 +651,6 @@
         </RightSidebarProvider>
       </SidebarProvider>
     </div>
->>>>>>> 94017002
   );
 };
 
