// Updated for Codex integration
export {}

declare global {
  interface Window {
    electronAPI: {
      // App info
      getVersion: () => Promise<string>
      getPlatform: () => Promise<string>

      // PTY
      ptyStart: (opts: { id: string; cwd?: string; shell?: string; env?: Record<string, string>; cols?: number; rows?: number }) => Promise<{ ok: boolean }>
      ptyInput: (args: { id: string; data: string }) => void
      ptyResize: (args: { id: string; cols: number; rows?: number }) => void
      ptyKill: (id: string) => void
      onPtyData: (id: string, listener: (data: string) => void) => () => void
      onPtyExit: (id: string, listener: (info: { exitCode: number; signal?: number }) => void) => () => void

      // Worktree management
      worktreeCreate: (args: { projectPath: string; workspaceName: string; projectId: string }) => Promise<{ success: boolean; worktree?: any; error?: string }>
      worktreeList: (args: { projectPath: string }) => Promise<{ success: boolean; worktrees?: any[]; error?: string }>
      worktreeRemove: (args: { projectPath: string; worktreeId: string }) => Promise<{ success: boolean; error?: string }>
      worktreeStatus: (args: { worktreePath: string }) => Promise<{ success: boolean; status?: any; error?: string }>
      worktreeMerge: (args: { projectPath: string; worktreeId: string }) => Promise<{ success: boolean; error?: string }>
      worktreeGet: (args: { worktreeId: string }) => Promise<{ success: boolean; worktree?: any; error?: string }>
      worktreeGetAll: () => Promise<{ success: boolean; worktrees?: any[]; error?: string }>

      // Project management
      openProject: () => Promise<{ success: boolean; path?: string; error?: string }>
      getGitInfo: (projectPath: string) => Promise<{ isGitRepo: boolean; remote?: string; branch?: string; path?: string; error?: string }>
      getGitStatus: (workspacePath: string) => Promise<{ success: boolean; changes?: Array<{ path: string; status: string; additions: number; deletions: number; diff?: string }>; error?: string }>
      getFileDiff: (args: { workspacePath: string; filePath: string }) => Promise<{ success: boolean; diff?: { lines: Array<{ left?: string; right?: string; type: 'context' | 'add' | 'del' }> }; error?: string }>
      gitCommitAndPush: (args: { workspacePath: string; commitMessage?: string; createBranchIfOnDefault?: boolean; branchPrefix?: string }) => Promise<{ success: boolean; branch?: string; output?: string; error?: string }>
      createPullRequest: (args: { workspacePath: string; title?: string; body?: string; base?: string; head?: string; draft?: boolean; web?: boolean; fill?: boolean }) => Promise<{ success: boolean; url?: string; output?: string; error?: string }>
      connectToGitHub: (projectPath: string) => Promise<{ success: boolean; repository?: string; branch?: string; error?: string }>

<<<<<<< HEAD
      // Filesystem helpers
=======
      // Filesystem
>>>>>>> a581d91c
      fsList: (root: string, opts?: { includeDirs?: boolean; maxEntries?: number }) => Promise<{ success: boolean; items?: Array<{ path: string; type: 'file' | 'dir' }>; error?: string }>
      fsRead: (root: string, relPath: string, maxBytes?: number) => Promise<{ success: boolean; path?: string; size?: number; truncated?: boolean; content?: string; error?: string }>

      // Run events
      onRunEvent: (callback: (event: any) => void) => void
      removeRunEventListeners: () => void

      // GitHub integration
      githubAuth: () => Promise<{ success: boolean; token?: string; user?: any; error?: string }>
      githubIsAuthenticated: () => Promise<boolean>
      githubGetStatus: () => Promise<{ installed: boolean; authenticated: boolean; user?: any }>
      githubGetUser: () => Promise<any>
      githubGetRepositories: () => Promise<any[]>
      githubLogout: () => Promise<void>

      // Database operations
      getProjects: () => Promise<any[]>
      saveProject: (project: any) => Promise<{ success: boolean; error?: string }>
      getWorkspaces: (projectId?: string) => Promise<any[]>
      saveWorkspace: (workspace: any) => Promise<{ success: boolean; error?: string }>
      deleteProject: (projectId: string) => Promise<{ success: boolean; error?: string }>
      deleteWorkspace: (workspaceId: string) => Promise<{ success: boolean; error?: string }>
      
      // Message operations
      saveMessage: (message: any) => Promise<{ success: boolean; error?: string }>
      getMessages: (conversationId: string) => Promise<{ success: boolean; messages?: any[]; error?: string }>
      getOrCreateDefaultConversation: (workspaceId: string) => Promise<{ success: boolean; conversation?: any; error?: string }>

      // Debug helpers
      debugAppendLog: (filePath: string, content: string, options?: { reset?: boolean }) => Promise<{ success: boolean; error?: string }>

      // Codex
      codexCheckInstallation: () => Promise<{ success: boolean; isInstalled?: boolean; error?: string }>
      codexCreateAgent: (workspaceId: string, worktreePath: string) => Promise<{ success: boolean; agent?: any; error?: string }>
      codexSendMessage: (workspaceId: string, message: string) => Promise<{ success: boolean; response?: any; error?: string }>
      codexSendMessageStream: (workspaceId: string, message: string) => Promise<{ success: boolean; error?: string }>
      codexStopStream: (workspaceId: string) => Promise<{ success: boolean; stopped?: boolean; error?: string }>
      codexGetAgentStatus: (workspaceId: string) => Promise<{ success: boolean; agent?: any; error?: string }>
      codexGetAllAgents: () => Promise<{ success: boolean; agents?: any[]; error?: string }>
      codexRemoveAgent: (workspaceId: string) => Promise<{ success: boolean; removed?: boolean; error?: string }>
      codexGetInstallationInstructions: () => Promise<{ success: boolean; instructions?: string; error?: string }>
      
      // Streaming event listeners
      onCodexStreamOutput: (listener: (data: { workspaceId: string; output: string; agentId: string }) => void) => () => void
      onCodexStreamError: (listener: (data: { workspaceId: string; error: string; agentId: string }) => void) => () => void
      onCodexStreamComplete: (listener: (data: { workspaceId: string; exitCode: number; agentId: string }) => void) => () => void
    }
  }
}

// Explicit type export for better TypeScript recognition
export interface ElectronAPI {
  // App info
  getVersion: () => Promise<string>
  getPlatform: () => Promise<string>

  // PTY
  ptyStart: (opts: { id: string; cwd?: string; shell?: string; env?: Record<string, string>; cols?: number; rows?: number }) => Promise<{ ok: boolean }>
  ptyInput: (args: { id: string; data: string }) => void
  ptyResize: (args: { id: string; cols: number; rows?: number }) => void
  ptyKill: (id: string) => void
  onPtyData: (id: string, listener: (data: string) => void) => () => void
  onPtyExit: (id: string, listener: (info: { exitCode: number; signal?: number }) => void) => () => void

  // Worktree management
  worktreeCreate: (args: { projectPath: string; workspaceName: string; projectId: string }) => Promise<{ success: boolean; worktree?: any; error?: string }>
  worktreeList: (args: { projectPath: string }) => Promise<{ success: boolean; worktrees?: any[]; error?: string }>
  worktreeRemove: (args: { projectPath: string; worktreeId: string }) => Promise<{ success: boolean; error?: string }>
  worktreeStatus: (args: { worktreePath: string }) => Promise<{ success: boolean; status?: any; error?: string }>
  worktreeMerge: (args: { projectPath: string; worktreeId: string }) => Promise<{ success: boolean; error?: string }>
  worktreeGet: (args: { worktreeId: string }) => Promise<{ success: boolean; worktree?: any; error?: string }>
  worktreeGetAll: () => Promise<{ success: boolean; worktrees?: any[]; error?: string }>

  // Project management
  openProject: () => Promise<{ success: boolean; path?: string; error?: string }>
  getGitInfo: (projectPath: string) => Promise<{ isGitRepo: boolean; remote?: string; branch?: string; path?: string; error?: string }>
  createPullRequest: (args: { workspacePath: string; title?: string; body?: string; base?: string; head?: string; draft?: boolean; web?: boolean; fill?: boolean }) => Promise<{ success: boolean; url?: string; output?: string; error?: string }>
  connectToGitHub: (projectPath: string) => Promise<{ success: boolean; repository?: string; branch?: string; error?: string }>

<<<<<<< HEAD
  // Filesystem helpers
=======
  // Filesystem
>>>>>>> a581d91c
  fsList: (root: string, opts?: { includeDirs?: boolean; maxEntries?: number }) => Promise<{ success: boolean; items?: Array<{ path: string; type: 'file' | 'dir' }>; error?: string }>
  fsRead: (root: string, relPath: string, maxBytes?: number) => Promise<{ success: boolean; path?: string; size?: number; truncated?: boolean; content?: string; error?: string }>

  // Run events
  onRunEvent: (callback: (event: any) => void) => void
  removeRunEventListeners: () => void

  // GitHub integration
  githubAuth: () => Promise<{ success: boolean; token?: string; user?: any; error?: string }>
  githubIsAuthenticated: () => Promise<boolean>
  githubGetUser: () => Promise<any>
  githubGetRepositories: () => Promise<any[]>
  githubLogout: () => Promise<void>

  // Database operations
  getProjects: () => Promise<any[]>
  saveProject: (project: any) => Promise<{ success: boolean; error?: string }>
  getWorkspaces: (projectId?: string) => Promise<any[]>
  saveWorkspace: (workspace: any) => Promise<{ success: boolean; error?: string }>
  deleteProject: (projectId: string) => Promise<{ success: boolean; error?: string }>
  deleteWorkspace: (workspaceId: string) => Promise<{ success: boolean; error?: string }>
  
  // Message operations
  saveMessage: (message: any) => Promise<{ success: boolean; error?: string }>
  getMessages: (conversationId: string) => Promise<{ success: boolean; messages?: any[]; error?: string }>
  getOrCreateDefaultConversation: (workspaceId: string) => Promise<{ success: boolean; conversation?: any; error?: string }>

  // Debug helpers
  debugAppendLog: (filePath: string, content: string, options?: { reset?: boolean }) => Promise<{ success: boolean; error?: string }>

  // Codex
  codexCheckInstallation: () => Promise<{ success: boolean; isInstalled?: boolean; error?: string }>
  codexCreateAgent: (workspaceId: string, worktreePath: string) => Promise<{ success: boolean; agent?: any; error?: string }>
  codexSendMessage: (workspaceId: string, message: string) => Promise<{ success: boolean; response?: any; error?: string }>
  codexSendMessageStream: (workspaceId: string, message: string) => Promise<{ success: boolean; error?: string }>
  codexStopStream: (workspaceId: string) => Promise<{ success: boolean; stopped?: boolean; error?: string }>
  codexGetAgentStatus: (workspaceId: string) => Promise<{ success: boolean; agent?: any; error?: string }>
  codexGetAllAgents: () => Promise<{ success: boolean; agents?: any[]; error?: string }>
  codexRemoveAgent: (workspaceId: string) => Promise<{ success: boolean; removed?: boolean; error?: string }>
  codexGetInstallationInstructions: () => Promise<{ success: boolean; instructions?: string; error?: string }>
  
  // Streaming event listeners
  onCodexStreamOutput: (listener: (data: { workspaceId: string; output: string; agentId: string }) => void) => () => void
  onCodexStreamError: (listener: (data: { workspaceId: string; error: string; agentId: string }) => void) => () => void
  onCodexStreamComplete: (listener: (data: { workspaceId: string; exitCode: number; agentId: string }) => void) => () => void
}<|MERGE_RESOLUTION|>--- conflicted
+++ resolved
@@ -34,11 +34,7 @@
       createPullRequest: (args: { workspacePath: string; title?: string; body?: string; base?: string; head?: string; draft?: boolean; web?: boolean; fill?: boolean }) => Promise<{ success: boolean; url?: string; output?: string; error?: string }>
       connectToGitHub: (projectPath: string) => Promise<{ success: boolean; repository?: string; branch?: string; error?: string }>
 
-<<<<<<< HEAD
       // Filesystem helpers
-=======
-      // Filesystem
->>>>>>> a581d91c
       fsList: (root: string, opts?: { includeDirs?: boolean; maxEntries?: number }) => Promise<{ success: boolean; items?: Array<{ path: string; type: 'file' | 'dir' }>; error?: string }>
       fsRead: (root: string, relPath: string, maxBytes?: number) => Promise<{ success: boolean; path?: string; size?: number; truncated?: boolean; content?: string; error?: string }>
 
@@ -118,11 +114,7 @@
   createPullRequest: (args: { workspacePath: string; title?: string; body?: string; base?: string; head?: string; draft?: boolean; web?: boolean; fill?: boolean }) => Promise<{ success: boolean; url?: string; output?: string; error?: string }>
   connectToGitHub: (projectPath: string) => Promise<{ success: boolean; repository?: string; branch?: string; error?: string }>
 
-<<<<<<< HEAD
-  // Filesystem helpers
-=======
   // Filesystem
->>>>>>> a581d91c
   fsList: (root: string, opts?: { includeDirs?: boolean; maxEntries?: number }) => Promise<{ success: boolean; items?: Array<{ path: string; type: 'file' | 'dir' }>; error?: string }>
   fsRead: (root: string, relPath: string, maxBytes?: number) => Promise<{ success: boolean; path?: string; size?: number; truncated?: boolean; content?: string; error?: string }>
 
