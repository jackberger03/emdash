import { contextBridge, ipcRenderer } from 'electron'

// Expose protected methods that allow the renderer process to use
// the ipcRenderer without exposing the entire object
contextBridge.exposeInMainWorld('electronAPI', {
  // App info
  getVersion: () => ipcRenderer.invoke('app:getVersion'),
  getPlatform: () => ipcRenderer.invoke('app:getPlatform'),
  
<<<<<<< HEAD
  // PTY management
  ptyStart: (opts: { id: string; cwd?: string; shell?: string; env?: Record<string, string>; cols?: number; rows?: number; }) =>
    ipcRenderer.invoke('pty:start', opts),
  ptyInput: (args: { id: string; data: string }) =>
    ipcRenderer.send('pty:input', args),
  ptyResize: (args: { id: string; cols: number; rows: number }) =>
    ipcRenderer.send('pty:resize', args),
  ptyKill: (id: string) => ipcRenderer.send('pty:kill', { id }),
  onPtyData: (id: string, listener: (data: string) => void) => {
    const channel = `pty:data:${id}`
    const wrapped = (_: Electron.IpcRendererEvent, data: string) => listener(data)
    ipcRenderer.on(channel, wrapped)
    return () => ipcRenderer.removeListener(channel, wrapped)
  },
  onPtyExit: (id: string, listener: (info: { exitCode: number; signal?: number }) => void) => {
    const channel = `pty:exit:${id}`
    const wrapped = (_: Electron.IpcRendererEvent, info: { exitCode: number; signal?: number }) => listener(info)
    ipcRenderer.on(channel, wrapped)
    return () => ipcRenderer.removeListener(channel, wrapped)
  },
=======
  // Project management
  openProject: () => ipcRenderer.invoke('project:open'),
  getGitInfo: (projectPath: string) => ipcRenderer.invoke('git:getInfo', projectPath),
  connectToGitHub: (projectPath: string) => ipcRenderer.invoke('github:connect', projectPath),
>>>>>>> a2df3890
  
  // Repository management
  scanRepos: () => ipcRenderer.invoke('repos:scan'),
  addRepo: (path: string) => ipcRenderer.invoke('repos:add', path),
  
  // Run management
  createRun: (config: any) => ipcRenderer.invoke('runs:create', config),
  cancelRun: (runId: string) => ipcRenderer.invoke('runs:cancel', runId),
  getRunDiff: (runId: string) => ipcRenderer.invoke('runs:diff', runId),
  onRunEvent: (callback: (event: any) => void) => {
    ipcRenderer.on('run:event', (_, event) => callback(event))
  },
  removeRunEventListeners: () => {
    ipcRenderer.removeAllListeners('run:event')
  },
  
  // GitHub integration
  githubAuth: () => ipcRenderer.invoke('github:auth'),
  githubIsAuthenticated: () => ipcRenderer.invoke('github:isAuthenticated'),
  githubGetUser: () => ipcRenderer.invoke('github:getUser'),
  githubGetRepositories: () => ipcRenderer.invoke('github:getRepositories'),
  githubCloneRepository: (repoUrl: string, localPath: string) => ipcRenderer.invoke('github:cloneRepository', repoUrl, localPath),
  githubLogout: () => ipcRenderer.invoke('github:logout'),
  
  // Settings
  getSettings: () => ipcRenderer.invoke('settings:get'),
  updateSettings: (settings: any) => ipcRenderer.invoke('settings:update', settings),
})

// Type definitions for the exposed API
export interface ElectronAPI {
  // App info
  getVersion: () => Promise<string>
  getPlatform: () => Promise<string>
  
<<<<<<< HEAD
  // PTY management
  ptyStart: (opts: { id: string; cwd?: string; shell?: string; env?: Record<string, string>; cols?: number; rows?: number; }) => Promise<{ ok: boolean }>
  ptyInput: (args: { id: string; data: string }) => void
  ptyResize: (args: { id: string; cols: number; rows: number }) => void
  ptyKill: (id: string) => void
  onPtyData: (id: string, listener: (data: string) => void) => () => void
  onPtyExit: (id: string, listener: (info: { exitCode: number; signal?: number }) => void) => () => void
=======
  // Project management
  openProject: () => Promise<{ success: boolean; path?: string; error?: string }>
  getGitInfo: (projectPath: string) => Promise<{ isGitRepo: boolean; remote?: string; branch?: string; path?: string; error?: string }>
  connectToGitHub: (projectPath: string) => Promise<{ success: boolean; repository?: string; branch?: string; error?: string }>
>>>>>>> a2df3890
  
  // Repository management
  scanRepos: () => Promise<any[]>
  addRepo: (path: string) => Promise<any>
  
  // Run management
  createRun: (config: any) => Promise<string>
  cancelRun: (runId: string) => Promise<void>
  getRunDiff: (runId: string) => Promise<any>
  onRunEvent: (callback: (event: any) => void) => void
  removeRunEventListeners: () => void
  
  // GitHub integration
  githubAuth: () => Promise<{ success: boolean; token?: string; user?: any; error?: string }>
  githubIsAuthenticated: () => Promise<boolean>
  githubGetUser: () => Promise<any>
  githubGetRepositories: () => Promise<any[]>
  githubCloneRepository: (repoUrl: string, localPath: string) => Promise<{ success: boolean; error?: string }>
  githubLogout: () => Promise<void>
  
  // Settings
  getSettings: () => Promise<any>
  updateSettings: (settings: any) => Promise<void>
}

declare global {
  interface Window {
    electronAPI: ElectronAPI
  }
}<|MERGE_RESOLUTION|>--- conflicted
+++ resolved
@@ -7,7 +7,6 @@
   getVersion: () => ipcRenderer.invoke('app:getVersion'),
   getPlatform: () => ipcRenderer.invoke('app:getPlatform'),
   
-<<<<<<< HEAD
   // PTY management
   ptyStart: (opts: { id: string; cwd?: string; shell?: string; env?: Record<string, string>; cols?: number; rows?: number; }) =>
     ipcRenderer.invoke('pty:start', opts),
@@ -16,6 +15,7 @@
   ptyResize: (args: { id: string; cols: number; rows: number }) =>
     ipcRenderer.send('pty:resize', args),
   ptyKill: (id: string) => ipcRenderer.send('pty:kill', { id }),
+  
   onPtyData: (id: string, listener: (data: string) => void) => {
     const channel = `pty:data:${id}`
     const wrapped = (_: Electron.IpcRendererEvent, data: string) => listener(data)
@@ -28,12 +28,11 @@
     ipcRenderer.on(channel, wrapped)
     return () => ipcRenderer.removeListener(channel, wrapped)
   },
-=======
+
   // Project management
   openProject: () => ipcRenderer.invoke('project:open'),
   getGitInfo: (projectPath: string) => ipcRenderer.invoke('git:getInfo', projectPath),
   connectToGitHub: (projectPath: string) => ipcRenderer.invoke('github:connect', projectPath),
->>>>>>> a2df3890
   
   // Repository management
   scanRepos: () => ipcRenderer.invoke('repos:scan'),
@@ -69,7 +68,6 @@
   getVersion: () => Promise<string>
   getPlatform: () => Promise<string>
   
-<<<<<<< HEAD
   // PTY management
   ptyStart: (opts: { id: string; cwd?: string; shell?: string; env?: Record<string, string>; cols?: number; rows?: number; }) => Promise<{ ok: boolean }>
   ptyInput: (args: { id: string; data: string }) => void
@@ -77,12 +75,12 @@
   ptyKill: (id: string) => void
   onPtyData: (id: string, listener: (data: string) => void) => () => void
   onPtyExit: (id: string, listener: (info: { exitCode: number; signal?: number }) => void) => () => void
-=======
+
   // Project management
   openProject: () => Promise<{ success: boolean; path?: string; error?: string }>
   getGitInfo: (projectPath: string) => Promise<{ isGitRepo: boolean; remote?: string; branch?: string; path?: string; error?: string }>
   connectToGitHub: (projectPath: string) => Promise<{ success: boolean; repository?: string; branch?: string; error?: string }>
->>>>>>> a2df3890
+
   
   // Repository management
   scanRepos: () => Promise<any[]>
