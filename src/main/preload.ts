--- conflicted
+++ resolved
@@ -182,11 +182,7 @@
   scanRepos: () => Promise<any[]>
   addRepo: (path: string) => Promise<any>
   
-<<<<<<< HEAD
   // Filesystem helpers
-=======
-  // Filesystem
->>>>>>> a581d91c
   fsList: (root: string, opts?: { includeDirs?: boolean; maxEntries?: number }) => Promise<{ success: boolean; items?: Array<{ path: string; type: 'file' | 'dir' }>; error?: string }>
   fsRead: (root: string, relPath: string, maxBytes?: number) => Promise<{ success: boolean; path?: string; size?: number; truncated?: boolean; content?: string; error?: string }>
   
