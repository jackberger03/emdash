--- conflicted
+++ resolved
@@ -13,18 +13,12 @@
     "build:renderer": "vite build",
     "package": "npm run build && electron-builder",
     "package:mac": "npm run build && electron-builder --mac",
-<<<<<<< HEAD
-    "package:linux": "npm run build && electron-builder --linux",
-    "package:win": "npm run build && electron-builder --win",
-    "postinstall": "electron-rebuild -f -v 28.3.3",
-=======
     "package:linux": "npm run build && electron-builder --linux --publish never",
     "package:win": "npm run build && electron-builder --win --publish never",
     "postinstall": "electron-builder install-app-deps",
     "rebuild": "npx electron-rebuild",
     "clean": "rm -rf node_modules dist",
     "reset": "npm run clean && npm install",
->>>>>>> 9256ad4d
     "lint": "eslint . --ext .ts,.tsx",
     "format": "prettier --write .",
     "format:check": "prettier --check .",
